import time

import requests
import logging
import json

import os
import shutil
from urllib.parse import quote
import argparse
import re

from ib_helpers import (
    unzip_files,
    upload_file,
    read_file_content_from_ib,
    copy_file_within_ib,
    publish_to_marketplace,
    delete_folder_or_file_from_ib,
    deploy_solution,
)
from migration_helpers import (
    download_ibsolution,
    compile_and_package_ib_solution,
    download_dependencies_from_dev_and_upload_to_prod,
)

TARGET_IB_API_TOKEN = os.environ.get("TARGET_IB_API_TOKEN")
SOURCE_IB_API_TOKEN = os.environ.get("SOURCE_IB_API_TOKEN")

TARGET_IB_HOST = os.environ.get("TARGET_IB_HOST")
SOURCE_IB_HOST = os.environ.get("SOURCE_IB_HOST")
TARGET_IB_PATH = os.environ.get("TARGET_IB_PATH")
SOURCE_WORKING_DIR = os.environ.get("SOURCE_WORKING_DIR")
SOURCE_SOLUTION_DIR = os.environ.get("SOURCE_SOLUTION_DIR")
SOURCE_COMPILED_SOLUTIONS_PATH = os.environ.get("SOURCE_COMPILED_SOLUTIONS_PATH")
LOCAL_SOLUTION_DIR = os.environ.get("LOCAL_SOLUTION_DIR")
REL_FLOW_PATH = os.environ.get("REL_FLOW_PATH")

TARGET_FILES_API = os.path.join(*[TARGET_IB_HOST, "api/v2", "files"])
SOURCE_FILES_API = os.path.join(*[SOURCE_IB_HOST, "api/v2", "files"])


def parse_dependencies(package_dependencies):
    models = {
        m.split("==")[0].strip(): m.split("==")[1].strip()
        for m in package_dependencies.get("models", [])
    }
    packages = {
        p.split("==")[0].strip(): p.split("==")[1].strip()
        for p in package_dependencies.get("dev_exchange_packages", [])
    }
    return {**packages, **models}


def read_local_package_json(directory_name, package_path=None):
    package_path = package_path if package_path else f"{directory_name}/package.json"
    with open(package_path) as fp:
        package = json.load(fp)
    return package


def upload_zip_to_instabase():
    shutil.make_archive("solution", "zip", LOCAL_SOLUTION_DIR)

    path_to_upload = os.path.join(*[TARGET_IB_PATH, LOCAL_SOLUTION_DIR + ".zip"])

    upload_data = open("solution.zip", "rb")
    resp = upload_file(TARGET_IB_HOST, TARGET_IB_API_TOKEN, path_to_upload, upload_data)
    return resp


def version_tuple(v):
    return tuple(map(int, (v.split("."))))


def get_latest_ibsolution_path(api_token, files_api, solution_path):
    headers = {"Authorization": "Bearer {0}".format(api_token)}
    params = {"expect-node-type": "folder"}
    url = os.path.join(files_api, quote(solution_path))
    resp = requests.get(url, headers=headers, params=params, verify=False)
    # TODO: Check status code

    nodes = json.loads(resp.content)
    paths = [
        s["full_path"] for s in nodes["nodes"] if s["full_path"].endswith(".ibsolution")
    ]

    latest_version = "0.0.0"
    latest_path = ""
    for path in paths:
        sol_name = path.split(".ibsoluton")[0].split("/")[-1]
        start, end = re.search("-[0-9]*.[0-9]*.[0-9]*", sol_name).span()
        version = sol_name[start + 1 : end]
        if version_tuple(version) > version_tuple(latest_version):
            latest_version = version
            latest_path = path
    return latest_path


def read_target_package():
    # Unzip solution into a temporary folder
    new_path = os.path.join(*TARGET_IB_PATH.split("/")[:-1], "temp_solution")
    path_to_ib_solution = get_latest_ibsolution_path(
        TARGET_IB_API_TOKEN, TARGET_FILES_API, TARGET_IB_PATH
    )
    unzip_files(
        TARGET_IB_HOST, TARGET_IB_API_TOKEN, path_to_ib_solution, new_path
    )  # TODO: Does this unzip work on a non-zip file path like ib_solution_path?

    # Add wait for files to unzip
    time.sleep(5)

    # Read package
    package_json_path = os.path.join(new_path, "package.json")
    read_response = read_file_content_from_ib(
        TARGET_IB_HOST, TARGET_IB_API_TOKEN, package_json_path, use_clients=False
    )
    package_json = json.loads(read_response)

    # Delete temporary solution folder
    delete_folder_or_file_from_ib(
        new_path, TARGET_IB_HOST, TARGET_IB_API_TOKEN, use_clients=False
    )
    return package_json


def set_output_version_github(version):
    env_file = os.getenv("GITHUB_ENV")

    with open(env_file, "a") as myfile:
        myfile.write(f"PACKAGE_VERSION={version}")


def copy_solution_to_working_dir(new_solution_dir):
<<<<<<< HEAD
    package_path = os.path.join(SOURCE_SOLUTION_DIR, "package.json")
    icon_path = os.path.join(SOURCE_SOLUTION_DIR, "icon.png")
    flow_path = os.path.join(SOURCE_SOLUTION_DIR, REL_FLOW_PATH)
    modules_path = os.path.join(
        SOURCE_SOLUTION_DIR, *REL_FLOW_PATH.split("/")[:-1], "modules"
    )

    for path in [package_path, icon_path, flow_path, modules_path]:
        new_path = path.replace(SOURCE_SOLUTION_DIR, new_solution_dir)
        copy_file_within_ib(
            SOURCE_IB_HOST, SOURCE_IB_API_TOKEN, path, new_path, use_clients=False
        )


if __name__ == "__main__":
    parser = argparse.ArgumentParser()
    parser.add_argument("--promote_solution_to_target", action="store_true")
    parser.add_argument("--publish_source_solution", action="store_true")
    parser.add_argument("--publish_target_solution", action="store_true")
    parser.add_argument("--upload_dependencies", action="store_true")
    parser.add_argument("--compile_source_solution", action="store_true")
    parser.add_argument("--set_github_actions_env_var", action="store_true")
    parser.add_argument("--set_azure_devops_env_var", action="store_true")
    parser.add_argument("--download_ibsolution", action="store_true")
    parser.add_argument("--local", action="store_true")
    parser.add_argument("--remote", dest="local", action="store_false")
    parser.add_argument("--local_flow", action="store_true")
    parser.add_argument("--remote_flow", action="store_true")
    parser.add_argument("--marketplace", action="store_true")
    parser.set_defaults(local=False)
    args = parser.parse_args()

    if args.compile_source_solution:
        new_solution_dir = os.path.join(
            SOURCE_WORKING_DIR, SOURCE_SOLUTION_DIR.split("/")[-1]
        )
        copy_solution_to_working_dir(new_solution_dir)
        time.sleep(3)
        compile_and_package_ib_solution(
            SOURCE_IB_HOST,
            SOURCE_IB_API_TOKEN,
            new_solution_dir,
            REL_FLOW_PATH,
            SOURCE_COMPILED_SOLUTIONS_PATH,
        )

    if args.publish_source_solution or args.local_flow or args.remote_flow:
        source_path = get_latest_ibsolution_path(
            SOURCE_IB_API_TOKEN, SOURCE_FILES_API, SOURCE_COMPILED_SOLUTIONS_PATH
        )
        if args.marketplace:
            publish_to_marketplace(SOURCE_IB_HOST, SOURCE_IB_API_TOKEN, source_path)
        else:
            deploy_solution(SOURCE_IB_HOST, SOURCE_IB_API_TOKEN, source_path)

    if args.promote_solution_to_target or args.local_flow or args.remote_flow:
        if args.local or args.local_flow:
            upload_zip_to_instabase()

            # Unzip solution contents
            zip_path = os.path.join(*[TARGET_IB_PATH, LOCAL_SOLUTION_DIR + ".zip"])
            unzip_files(TARGET_IB_HOST, TARGET_IB_API_TOKEN, zip_path)

            directory_path = os.path.join(TARGET_IB_PATH, LOCAL_SOLUTION_DIR)
            time.sleep(3)
            compile_and_package_ib_solution(
                TARGET_IB_HOST,
                TARGET_IB_API_TOKEN,
                directory_path,
                REL_FLOW_PATH,
                TARGET_IB_PATH,
            )
        else:
            ib_solution_path = get_latest_ibsolution_path(
                SOURCE_IB_API_TOKEN, SOURCE_FILES_API, SOURCE_COMPILED_SOLUTIONS_PATH
            )
            resp = download_ibsolution(
                SOURCE_IB_HOST, SOURCE_IB_API_TOKEN, ib_solution_path, True
            )
            target_path = os.path.join(TARGET_IB_PATH, ib_solution_path.split("/")[-1])
            upload_file(TARGET_IB_HOST, TARGET_IB_API_TOKEN, target_path, resp.content)

    if args.publish_target_solution or args.local_flow or args.remote_flow:
        ib_solution_path = get_latest_ibsolution_path(
            TARGET_IB_API_TOKEN, TARGET_FILES_API, TARGET_IB_PATH
        )
        if args.marketplace:
            publish_to_marketplace(
                TARGET_IB_HOST, TARGET_IB_API_TOKEN, ib_solution_path
            )
        else:
            deploy_solution(TARGET_IB_HOST, TARGET_IB_API_TOKEN, ib_solution_path)

    if args.upload_dependencies or args.local_flow or args.remote_flow:
        if args.local:
            dependencies = read_local_package_json(LOCAL_SOLUTION_DIR)
            requirements_dict = parse_dependencies(dependencies.get("dependencies", {}))
        else:
            package = read_target_package()
            requirements_dict = parse_dependencies(package.get("dependencies", {}))

        # Download dependencies needed for ibsolution and upload them onto target environment
        uploaded_ibsolutions = download_dependencies_from_dev_and_upload_to_prod(
            SOURCE_IB_HOST,
            TARGET_IB_HOST,
            SOURCE_IB_API_TOKEN,
            TARGET_IB_API_TOKEN,
            SOURCE_WORKING_DIR,
            TARGET_IB_PATH,
            requirements_dict,
        )

        # Publish uploaded ibsolution files to target environment marketplace
        for ib_solution_path in uploaded_ibsolutions:
            publish_resp = publish_to_marketplace(
                TARGET_IB_HOST, TARGET_IB_API_TOKEN, ib_solution_path
            )
            logging.info(
                "Publish response for {}: {}".format(ib_solution_path, publish_resp)
            )

    if args.download_ibsolution or args.local_flow or args.remote_flow:
        ib_solution_path = get_latest_ibsolution_path(
            TARGET_IB_API_TOKEN, TARGET_FILES_API, TARGET_IB_PATH
        )
        download_ibsolution(TARGET_IB_HOST, TARGET_IB_API_TOKEN, ib_solution_path)

    if args.set_github_actions_env_var:
        if args.local:
            package = read_local_package_json(LOCAL_SOLUTION_DIR)
        else:
            package = read_target_package()
        version = package["version"]
        set_output_version_github(version)

    if args.set_azure_devops_env_var:
        if args.local:
            package = read_local_package_json(LOCAL_SOLUTION_DIR)
        else:
            package = read_target_package()
        version = package["version"]
        print(f"##vso[task.setvariable variable=PACKAGE_VERSION;]{version}")
=======
  package_path = os.path.join(SOURCE_SOLUTION_DIR, 'package.json')
  icon_path = os.path.join(SOURCE_SOLUTION_DIR, 'icon.png')
  flow_path = os.path.join(SOURCE_SOLUTION_DIR, REL_FLOW_PATH)
  modules_path = os.path.join(SOURCE_SOLUTION_DIR, *REL_FLOW_PATH.split('/')[:-1], 'modules')

  for path in [package_path, icon_path, flow_path, modules_path]:
    new_path = path.replace(SOURCE_SOLUTION_DIR, new_solution_dir)
    copy_file_within_ib(SOURCE_IB_HOST, SOURCE_IB_API_TOKEN, path, new_path, use_clients=False)


if __name__ == '__main__':
  parser = argparse.ArgumentParser()
  parser.add_argument('--promote_solution_to_target', action='store_true')
  parser.add_argument('--publish_source_solution', action='store_true')
  parser.add_argument('--publish_target_solution', action='store_true')
  parser.add_argument('--upload_dependencies', action='store_true')
  parser.add_argument('--compile_source_solution', action='store_true')
  parser.add_argument('--set_github_actions_env_var', action='store_true')
  parser.add_argument('--set_azure_devops_env_var', action='store_true')
  parser.add_argument('--download_ibsolution', action='store_true')
  parser.add_argument('--local', action='store_true')
  parser.add_argument('--remote', dest='local', action='store_false')
  parser.add_argument('--local_flow', action='store_true')
  parser.add_argument('--remote_flow', action='store_true')
  parser.add_argument('--marketplace', action='store_true')
  parser.set_defaults(local=False)
  args = parser.parse_args()

  if args.compile_source_solution:
    new_solution_dir = os.path.join(SOURCE_WORKING_DIR, SOURCE_SOLUTION_DIR.split('/')[-1])
    copy_solution_to_working_dir(new_solution_dir)
    time.sleep(3)
    compile_and_package_ib_solution(SOURCE_IB_HOST, SOURCE_IB_API_TOKEN, new_solution_dir, REL_FLOW_PATH,
                                    SOURCE_COMPILED_SOLUTIONS_PATH)

  if args.publish_source_solution or args.local_flow or args.remote_flow:
    source_path = get_latest_ibsolution_path(SOURCE_IB_API_TOKEN, SOURCE_FILES_API, SOURCE_COMPILED_SOLUTIONS_PATH)
    if args.marketplace:
      publish_to_marketplace(SOURCE_IB_HOST, SOURCE_IB_API_TOKEN, source_path)
    else:
      deploy_solution(SOURCE_IB_HOST, SOURCE_IB_API_TOKEN, source_path)

  if args.promote_solution_to_target or args.local_flow or args.remote_flow:
    if args.local or args.local_flow:
      upload_zip_to_instabase()

      # Unzip solution contents
      zip_path = os.path.join(*[TARGET_IB_PATH, LOCAL_SOLUTION_DIR + '.zip'])
      unzip_files(TARGET_IB_HOST, TARGET_IB_API_TOKEN, zip_path)

      directory_path = os.path.join(TARGET_IB_PATH, LOCAL_SOLUTION_DIR)
      time.sleep(3)
      compile_and_package_ib_solution(TARGET_IB_HOST, TARGET_IB_API_TOKEN, directory_path, REL_FLOW_PATH,
                                      TARGET_IB_PATH)
    else:
      ib_solution_path = get_latest_ibsolution_path(SOURCE_IB_API_TOKEN, SOURCE_FILES_API,
                                                    SOURCE_COMPILED_SOLUTIONS_PATH)
      resp = download_ibsolution(SOURCE_IB_HOST, SOURCE_IB_API_TOKEN, ib_solution_path)
      target_path = os.path.join(TARGET_IB_PATH, ib_solution_path.split('/')[-1])
      upload_file(TARGET_IB_HOST, TARGET_IB_API_TOKEN, target_path, resp.content)

  if args.publish_target_solution or args.local_flow or args.remote_flow:
    ib_solution_path = get_latest_ibsolution_path(TARGET_IB_API_TOKEN, TARGET_FILES_API, TARGET_IB_PATH)
    if args.marketplace:
      publish_to_marketplace(TARGET_IB_HOST, TARGET_IB_API_TOKEN, ib_solution_path)
    else:
      deploy_solution(TARGET_IB_HOST, TARGET_IB_API_TOKEN, ib_solution_path)

  if args.upload_dependencies or args.local_flow or args.remote_flow:
    if args.local:
      dependencies = read_local_package_json(LOCAL_SOLUTION_DIR)
      requirements_dict = parse_dependencies(dependencies.get('dependencies', {}))
    else:
      package = read_target_package()
      requirements_dict = parse_dependencies(package.get('dependencies', {}))

    # Download dependencies needed for ibsolution and upload them onto target environment
    uploaded_ibsolutions = download_dependencies_from_dev_and_upload_to_prod(SOURCE_IB_HOST, TARGET_IB_HOST,
                                                                             SOURCE_IB_API_TOKEN, TARGET_IB_API_TOKEN,
                                                                             SOURCE_WORKING_DIR, TARGET_IB_PATH,
                                                                             requirements_dict)

    # Publish uploaded ibsolution files to target environment marketplace
    for ib_solution_path in uploaded_ibsolutions:
      publish_resp = publish_to_marketplace(TARGET_IB_HOST, TARGET_IB_API_TOKEN, ib_solution_path)
      logging.info('Publish response for {}: {}'.format(ib_solution_path, publish_resp))

  if args.download_ibsolution or args.local_flow or args.remote_flow:
    ib_solution_path = get_latest_ibsolution_path(TARGET_IB_API_TOKEN, TARGET_FILES_API, TARGET_IB_PATH)
    download_ibsolution(TARGET_IB_HOST, TARGET_IB_API_TOKEN, ib_solution_path, write_to_local=True, unzip_solution=True)

  if args.set_github_actions_env_var:
    if args.local:
      package = read_local_package_json(LOCAL_SOLUTION_DIR)
    else:
      package = read_target_package()
    version = package['version']
    set_output_version_github(version)

  if args.set_azure_devops_env_var:
    if args.local:
      package = read_local_package_json(LOCAL_SOLUTION_DIR)
    else:
      package = read_target_package()
    version = package['version']
    print(f'##vso[task.setvariable variable=PACKAGE_VERSION;]{version}')
>>>>>>> b9b20bdb
<|MERGE_RESOLUTION|>--- conflicted
+++ resolved
@@ -133,7 +133,6 @@
 
 
 def copy_solution_to_working_dir(new_solution_dir):
-<<<<<<< HEAD
     package_path = os.path.join(SOURCE_SOLUTION_DIR, "package.json")
     icon_path = os.path.join(SOURCE_SOLUTION_DIR, "icon.png")
     flow_path = os.path.join(SOURCE_SOLUTION_DIR, REL_FLOW_PATH)
@@ -211,7 +210,7 @@
                 SOURCE_IB_API_TOKEN, SOURCE_FILES_API, SOURCE_COMPILED_SOLUTIONS_PATH
             )
             resp = download_ibsolution(
-                SOURCE_IB_HOST, SOURCE_IB_API_TOKEN, ib_solution_path, True
+                SOURCE_IB_HOST, SOURCE_IB_API_TOKEN, ib_solution_path
             )
             target_path = os.path.join(TARGET_IB_PATH, ib_solution_path.split("/")[-1])
             upload_file(TARGET_IB_HOST, TARGET_IB_API_TOKEN, target_path, resp.content)
@@ -259,7 +258,13 @@
         ib_solution_path = get_latest_ibsolution_path(
             TARGET_IB_API_TOKEN, TARGET_FILES_API, TARGET_IB_PATH
         )
-        download_ibsolution(TARGET_IB_HOST, TARGET_IB_API_TOKEN, ib_solution_path)
+        download_ibsolution(
+            TARGET_IB_HOST,
+            TARGET_IB_API_TOKEN,
+            ib_solution_path,
+            write_to_local=True,
+            unzip_solution=True,
+        )
 
     if args.set_github_actions_env_var:
         if args.local:
@@ -275,112 +280,4 @@
         else:
             package = read_target_package()
         version = package["version"]
-        print(f"##vso[task.setvariable variable=PACKAGE_VERSION;]{version}")
-=======
-  package_path = os.path.join(SOURCE_SOLUTION_DIR, 'package.json')
-  icon_path = os.path.join(SOURCE_SOLUTION_DIR, 'icon.png')
-  flow_path = os.path.join(SOURCE_SOLUTION_DIR, REL_FLOW_PATH)
-  modules_path = os.path.join(SOURCE_SOLUTION_DIR, *REL_FLOW_PATH.split('/')[:-1], 'modules')
-
-  for path in [package_path, icon_path, flow_path, modules_path]:
-    new_path = path.replace(SOURCE_SOLUTION_DIR, new_solution_dir)
-    copy_file_within_ib(SOURCE_IB_HOST, SOURCE_IB_API_TOKEN, path, new_path, use_clients=False)
-
-
-if __name__ == '__main__':
-  parser = argparse.ArgumentParser()
-  parser.add_argument('--promote_solution_to_target', action='store_true')
-  parser.add_argument('--publish_source_solution', action='store_true')
-  parser.add_argument('--publish_target_solution', action='store_true')
-  parser.add_argument('--upload_dependencies', action='store_true')
-  parser.add_argument('--compile_source_solution', action='store_true')
-  parser.add_argument('--set_github_actions_env_var', action='store_true')
-  parser.add_argument('--set_azure_devops_env_var', action='store_true')
-  parser.add_argument('--download_ibsolution', action='store_true')
-  parser.add_argument('--local', action='store_true')
-  parser.add_argument('--remote', dest='local', action='store_false')
-  parser.add_argument('--local_flow', action='store_true')
-  parser.add_argument('--remote_flow', action='store_true')
-  parser.add_argument('--marketplace', action='store_true')
-  parser.set_defaults(local=False)
-  args = parser.parse_args()
-
-  if args.compile_source_solution:
-    new_solution_dir = os.path.join(SOURCE_WORKING_DIR, SOURCE_SOLUTION_DIR.split('/')[-1])
-    copy_solution_to_working_dir(new_solution_dir)
-    time.sleep(3)
-    compile_and_package_ib_solution(SOURCE_IB_HOST, SOURCE_IB_API_TOKEN, new_solution_dir, REL_FLOW_PATH,
-                                    SOURCE_COMPILED_SOLUTIONS_PATH)
-
-  if args.publish_source_solution or args.local_flow or args.remote_flow:
-    source_path = get_latest_ibsolution_path(SOURCE_IB_API_TOKEN, SOURCE_FILES_API, SOURCE_COMPILED_SOLUTIONS_PATH)
-    if args.marketplace:
-      publish_to_marketplace(SOURCE_IB_HOST, SOURCE_IB_API_TOKEN, source_path)
-    else:
-      deploy_solution(SOURCE_IB_HOST, SOURCE_IB_API_TOKEN, source_path)
-
-  if args.promote_solution_to_target or args.local_flow or args.remote_flow:
-    if args.local or args.local_flow:
-      upload_zip_to_instabase()
-
-      # Unzip solution contents
-      zip_path = os.path.join(*[TARGET_IB_PATH, LOCAL_SOLUTION_DIR + '.zip'])
-      unzip_files(TARGET_IB_HOST, TARGET_IB_API_TOKEN, zip_path)
-
-      directory_path = os.path.join(TARGET_IB_PATH, LOCAL_SOLUTION_DIR)
-      time.sleep(3)
-      compile_and_package_ib_solution(TARGET_IB_HOST, TARGET_IB_API_TOKEN, directory_path, REL_FLOW_PATH,
-                                      TARGET_IB_PATH)
-    else:
-      ib_solution_path = get_latest_ibsolution_path(SOURCE_IB_API_TOKEN, SOURCE_FILES_API,
-                                                    SOURCE_COMPILED_SOLUTIONS_PATH)
-      resp = download_ibsolution(SOURCE_IB_HOST, SOURCE_IB_API_TOKEN, ib_solution_path)
-      target_path = os.path.join(TARGET_IB_PATH, ib_solution_path.split('/')[-1])
-      upload_file(TARGET_IB_HOST, TARGET_IB_API_TOKEN, target_path, resp.content)
-
-  if args.publish_target_solution or args.local_flow or args.remote_flow:
-    ib_solution_path = get_latest_ibsolution_path(TARGET_IB_API_TOKEN, TARGET_FILES_API, TARGET_IB_PATH)
-    if args.marketplace:
-      publish_to_marketplace(TARGET_IB_HOST, TARGET_IB_API_TOKEN, ib_solution_path)
-    else:
-      deploy_solution(TARGET_IB_HOST, TARGET_IB_API_TOKEN, ib_solution_path)
-
-  if args.upload_dependencies or args.local_flow or args.remote_flow:
-    if args.local:
-      dependencies = read_local_package_json(LOCAL_SOLUTION_DIR)
-      requirements_dict = parse_dependencies(dependencies.get('dependencies', {}))
-    else:
-      package = read_target_package()
-      requirements_dict = parse_dependencies(package.get('dependencies', {}))
-
-    # Download dependencies needed for ibsolution and upload them onto target environment
-    uploaded_ibsolutions = download_dependencies_from_dev_and_upload_to_prod(SOURCE_IB_HOST, TARGET_IB_HOST,
-                                                                             SOURCE_IB_API_TOKEN, TARGET_IB_API_TOKEN,
-                                                                             SOURCE_WORKING_DIR, TARGET_IB_PATH,
-                                                                             requirements_dict)
-
-    # Publish uploaded ibsolution files to target environment marketplace
-    for ib_solution_path in uploaded_ibsolutions:
-      publish_resp = publish_to_marketplace(TARGET_IB_HOST, TARGET_IB_API_TOKEN, ib_solution_path)
-      logging.info('Publish response for {}: {}'.format(ib_solution_path, publish_resp))
-
-  if args.download_ibsolution or args.local_flow or args.remote_flow:
-    ib_solution_path = get_latest_ibsolution_path(TARGET_IB_API_TOKEN, TARGET_FILES_API, TARGET_IB_PATH)
-    download_ibsolution(TARGET_IB_HOST, TARGET_IB_API_TOKEN, ib_solution_path, write_to_local=True, unzip_solution=True)
-
-  if args.set_github_actions_env_var:
-    if args.local:
-      package = read_local_package_json(LOCAL_SOLUTION_DIR)
-    else:
-      package = read_target_package()
-    version = package['version']
-    set_output_version_github(version)
-
-  if args.set_azure_devops_env_var:
-    if args.local:
-      package = read_local_package_json(LOCAL_SOLUTION_DIR)
-    else:
-      package = read_target_package()
-    version = package['version']
-    print(f'##vso[task.setvariable variable=PACKAGE_VERSION;]{version}')
->>>>>>> b9b20bdb
+        print(f"##vso[task.setvariable variable=PACKAGE_VERSION;]{version}")