--- conflicted
+++ resolved
@@ -11,7 +11,6 @@
 import json
 
 
-<<<<<<< HEAD
 def migrate_solution(
     source_ib_host,
     target_ib_host,
@@ -63,7 +62,7 @@
     )
 
     # Download ibsolution from dev environment
-    resp = download_ibsolution(source_ib_host, source_api_token, file_path, False)
+    resp = download_ibsolution(source_ib_host, source_api_token, file_path)
 
     # Upload IB Solution to Prod
     solution_name = f'{package["name"]}-{package["version"]}.ibsolution'
@@ -104,75 +103,4 @@
             "Publish response for {}: {}".format(ib_solution_path, publish_resp)
         )
 
-    return
-=======
-def migrate_solution(source_ib_host, target_ib_host, source_api_token, target_api_token, solution_build_dir_path,
-                     target_ib_solution_folder, source_download_folder_dir=None, target_upload_folder_dir=None,
-                     **kwargs):
-  """
-  Function to migrate a solution from a source environment to a target environment
-
-  The source environment already contains ibsolution and solution build directory, while the target environment will be
-  where the solution gets migrated to
-
-  :param source_ib_host: (str) IB host of source environment
-  :param target_ib_host: (str) IB host of target environment
-  :param source_api_token: (str) IB API token of source environment
-  :param target_api_token: (str) IB API token of target environment
-  :param solution_build_dir_path: (str) path to existing solution build directory on
-  :param target_ib_solution_folder: (str) path to directory where ibsolution gets uploaded to on target environment
-  :param source_download_folder_dir: (str) path to directory where temporary download folder will be created on source
-                                           environment to download dependency ibsolutions from marketplace.
-                                           Defaults to parent directory of the solution_build_dir_path
-  :param target_upload_folder_dir: (str)   path to directory where temporary upload folder will be created on target
-                                           environment to upload dependency ibsolutions from marketplace.
-                                           Defaults to target_ib_solution_folder
-  :param kwargs:
-  :return:
-  """
-  # TODO: Compile build directory to an ibsolution if one doesn't already exist
-
-  # TODO: Bring in something similar to flags from promote_solution
-
-  # Set path to package.json from solution build directory
-  package_json_path = os.path.join(solution_build_dir_path, 'package.json')
-
-  # Read package.json from IB
-  read_response = read_file_through_api(source_ib_host, source_api_token, package_json_path)
-  package = json.loads(read_response.content)
-
-  # Set path for ibsolution file
-  file_path = os.path.join(solution_build_dir_path, f'{package["name"]}-{package["version"]}.ibsolution')
-
-  # Download ibsolution from dev environment
-  resp = download_ibsolution(source_ib_host, source_api_token, file_path)
-
-  # Upload IB Solution to Prod
-  solution_name = f'{package["name"]}-{package["version"]}.ibsolution'
-  upload_path = os.path.join(target_ib_solution_folder, solution_name)
-  upload_file(source_ib_host, target_api_token, upload_path, resp.content)
-
-  # Get dependencies (dev packages + model solutions) from package.json
-  requirements_dict = get_dependencies_from_ibsolution(source_ib_host, source_api_token, solution_build_dir_path)
-
-  # Set up default download/upload folders if none are provided
-  if not source_download_folder_dir:
-    source_download_folder_dir = os.path.dirname(solution_build_dir_path)
-
-  if not target_upload_folder_dir:
-    target_upload_folder_dir = target_ib_solution_folder
-
-  # Download dependencies from Dev and Upload to Prod (Creates folder in Dev and Prod with dependencies ibsolutions)
-  uploaded_ibsolutions = download_dependencies_from_dev_and_upload_to_prod(source_ib_host, target_ib_host,
-                                                                           source_api_token, target_api_token,
-                                                                           source_download_folder_dir,
-                                                                           target_upload_folder_dir, requirements_dict,
-                                                                           use_clients=False, **kwargs)
-
-  # Publish ibsolutions to Prod marketplace
-  for ib_solution_path in uploaded_ibsolutions:
-    publish_resp = publish_to_marketplace(source_ib_host, source_api_token, ib_solution_path)
-    logging.info('Publish response for {}: {}'.format(ib_solution_path, publish_resp))
-
-  return
->>>>>>> b9b20bdb
+    return