--- conflicted
+++ resolved
@@ -3,8 +3,11 @@
 import os
 import time
 
-<<<<<<< HEAD
-from ib_helpers import (
+import requests
+from zipfile import ZipFile
+from pathlib import Path
+
+from cicd.ib_helpers import (
     upload_chunks,
     read_file_through_api,
     package_solution,
@@ -16,15 +19,6 @@
     create_folder_if_it_does_not_exists,
     wait_until_job_finishes,
 )
-=======
-import requests
-from zipfile import ZipFile
-from pathlib import Path
-
-from cicd.ib_helpers import upload_chunks, read_file_through_api, package_solution, unzip_files, compile_solution, \
-  copy_file_within_ib, read_file_content_from_ib, get_file_metadata, create_folder_if_it_does_not_exists, \
-  wait_until_job_finishes
->>>>>>> b9b20bdb
 
 
 def parse_dependencies(package_dependencies):
@@ -138,8 +132,9 @@
     return compile_resp, solution_resp
 
 
-<<<<<<< HEAD
-def download_ibsolution(ib_host, api_token, solution_path, write_to_local=True):
+def download_ibsolution(
+    ib_host, api_token, solution_path, write_to_local=False, unzip_solution=False
+):
     """
     Get the bytes content of an .ibsolution file
 
@@ -151,12 +146,21 @@
     """
 
     # TODO: Check if file exists first
-    # Read in .ibsolution file
     resp = read_file_through_api(ib_host, api_token, solution_path)
 
     if write_to_local:
-        with open(solution_path.split("/")[-1], "wb") as fd:
+        solution_name = Path(solution_path).name
+        with open(solution_name, "wb") as fd:
             fd.write(resp.content)
+
+        if unzip_solution:
+            zip_path = Path(solution_path).with_suffix(".zip").name
+            with open(zip_path, "wb") as fd:
+                fd.write(resp.content)
+            with ZipFile(zip_path, "r") as zip_ref:
+                unzip_dir = Path(Path(zip_path).parent, Path(zip_path).stem)
+                zip_ref.extractall(unzip_dir)
+            os.remove(zip_path)
 
     return resp
 
@@ -274,99 +278,6 @@
     solution_name = f"{package_name}-{package_version}.ibsolution"
     final_upload_path = os.path.join(prod_upload_folder, solution_name)
 
-=======
-def download_ibsolution(ib_host, api_token, solution_path, write_to_local=False, unzip_solution=False):
-  """
-  Get the bytes content of an .ibsolution file
-
-  :param ib_host: (string) IB host url (e.g. https://www.instabase.com)
-  :param api_token: (string) api token for IB environment
-  :param solution_path: (str) path to ibsolution
-  :param write_to_local: (bool) flag indicating whether to write .ibsolution bytes to local system
-  :return: Response object
-  """
-
-  # TODO: Check if file exists first
-  resp = read_file_through_api(ib_host, api_token, solution_path)
-
-  if write_to_local:
-    solution_name = Path(solution_path).name
-    with open(solution_name, 'wb') as fd:
-      fd.write(resp.content)
-
-    if unzip_solution:
-      zip_path = Path(solution_path).with_suffix(".zip").name
-      with open(zip_path, 'wb') as fd:
-        fd.write(resp.content)
-      with ZipFile(zip_path, "r") as zip_ref:
-        unzip_dir = Path(Path(zip_path).parent, Path(zip_path).stem)
-        zip_ref.extractall(unzip_dir)
-      os.remove(zip_path)
-
-  return resp
-
-
-def __copy_package_from_marketplace(ib_host, api_token, package_name, package_version, intermediate_path):
-  """
-  Uses marketplace copy API to copy an ibsolution to an intermediate location, and then downloads it
-
-  :param ib_host: (string) IB host url (e.g. https://www.instabase.com)
-  :param api_token: (string) api token for IB environment
-  :param package_name: (string) name of package (e.g. model_util)
-  :param package_version: (string) version of package (e.g. 1.1.5)
-  :param intermediate_path: (string) path to intermediate location to copy ibsolution to
-                            (e.g. ganan.prabaharan/my-repo/fs/Instabase%20Drive/download_folder)
-  :return:
-  """
-  solution_name = f'{package_name}-{package_version}.ibsolution'
-
-  # TODO: Check if file exists
-  # Get url to marketplace solution
-  dev_marketplace_solution_url = os.path.join(
-    ib_host, 'api/v1/drives/system/global/fs/Instabase%20Drive/Applications/Marketplace/All')
-  dev_marketplace_solution_url = os.path.join(
-    *[dev_marketplace_solution_url, package_name, package_version, solution_name])
-
-  # Copy from marketplace to intermediate download location
-
-  # add solution name to intermediate path if needed
-  if not intermediate_path.endswith(solution_name):
-    intermediate_path = os.path.join(intermediate_path, solution_name)
-
-  # Send request to copy file from marketplace
-  copy_url = os.path.join(dev_marketplace_solution_url, 'copy?is_v2=true')
-  headers = {'Authorization': 'Bearer {0}'.format(api_token)}
-  params = {'new_full_path': intermediate_path}
-  resp = requests.post(copy_url, headers=headers, json=params, verify=False)
-
-  # Copy task is async so wait for job to finish before continuing
-  content = json.loads(resp.content)
-  job_id = content['job_id']
-  wait_until_job_finishes(ib_host, job_id, 'job', api_token)
-
-  return intermediate_path
-
-
-def check_if_file_exists_on_ib_env(ib_host, api_token, file_path, use_clients=False, **kwargs):
-  """
-  Determines if a file exists on IB environment
-  Uses clients if user sets use_clients, otherwise uses Metadata API and checks if content length is greater than 100000
-
-  :param ib_host: (string) IB host url (e.g. https://www.instabase.com)
-  :param api_token: (string) api token for IB environment
-  :param file_path: (string) path to file on IB environment
-                    (e.g. ganan.prabaharan/my-repo/fs/Instabase%20Drive/package.json)
-  :param use_clients:
-  :param kwargs:
-  :return:
-  """
-
-  if use_clients:
-    # Use clients from kwargs if user sets flag to True
-    clients, err = kwargs['_FN_CONTEXT_KEY'].get_by_col_name('CLIENTS')
-    return clients.ibfile.is_file(file_path)
-  else:
->>>>>>> b9b20bdb
     # Check file metadata and determine if file already exists
     metadata_response = get_file_metadata(
         target_ib_host, target_api_token, final_upload_path
